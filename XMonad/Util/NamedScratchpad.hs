{-# LANGUAGE PatternGuards #-}
-----------------------------------------------------------------------------
-- |
-- Module      :  XMonad.Util.NamedScratchpad
-- Copyright   :  (c) Konstantin Sobolev <konstantin.sobolev@gmail.com>
-- License     :  BSD-style (see LICENSE)
--
-- Maintainer  :  Konstantin Sobolev <konstantin.sobolev@gmail.com>
-- Stability   :  unstable
-- Portability :  unportable
--
-- Named scratchpads that support several arbitrary applications at the same time.
--
-----------------------------------------------------------------------------

module XMonad.Util.NamedScratchpad (
  -- * Usage
  -- $usage
  NamedScratchpad(..),
<<<<<<< HEAD
  DynNamedScratchpad(..),
=======
  scratchpadWorkspaceTag,
>>>>>>> 000590fa
  nonFloating,
  defaultFloating,
  customFloating,
  NamedScratchpads,
  DynNamedScratchpads,
  namedScratchpadAction,
<<<<<<< HEAD
  dynNamedScratchpadAction,
=======
  spawnHereNamedScratchpadAction,
  customRunNamedScratchpadAction,
>>>>>>> 000590fa
  allNamedScratchpadAction,
  dynAllNamedScratchpadAction,
  namedScratchpadManageHook,
  dynNamedScratchpadManageHook,
  namedScratchpadFilterOutWorkspace,
  namedScratchpadFilterOutWorkspacePP
  ) where

<<<<<<< HEAD
import           XMonad
import           XMonad.Actions.DynamicWorkspaces (addHiddenWorkspace)
import           XMonad.Hooks.DynamicLog          (PP, ppSort)
import           XMonad.Hooks.ManageHelpers       (doRectFloat)

import           Control.Monad                    (filterM)
import           Data.Maybe                       (listToMaybe)
import           Data.Monoid                      (All)
=======
import XMonad
import XMonad.Hooks.ManageHelpers (doRectFloat)
import XMonad.Actions.DynamicWorkspaces (addHiddenWorkspace)
import XMonad.Hooks.DynamicLog (PP, ppSort)
import XMonad.Actions.SpawnOn (spawnHere)

import qualified Data.List.NonEmpty as NE

import Control.Monad (filterM, unless)
import Data.Maybe (listToMaybe)
>>>>>>> 000590fa

import qualified XMonad.StackSet                  as W


-- $usage
-- Allows to have several floating scratchpads running different applications.
-- Bind a key to 'namedScratchpadSpawnAction'.
-- Pressing it will spawn configured application, or bring it to the current
-- workspace if it already exists.
-- Pressing the key with the application on the current workspace will
-- send it to a hidden workspace called @NSP@.
--
-- If you already have a workspace called @NSP@, it will use that.
-- @NSP@ will also appear in xmobar and dzen status bars. You can tweak your
-- @dynamicLog@ settings to filter it out if you like.
--
-- Create named scratchpads configuration in your xmonad.hs like this:
--
-- > import XMonad.StackSet as W
-- > import XMonad.ManageHook
-- > import XMonad.Util.NamedScratchpad
-- >
-- > scratchpads = [
-- > -- run htop in xterm, find it by title, use default floating window placement
-- >     NS "htop" "xterm -e htop" (title =? "htop") defaultFloating ,
-- >
-- > -- run stardict, find it by class name, place it in the floating window
-- > -- 1/6 of screen width from the left, 1/6 of screen height
-- > -- from the top, 2/3 of screen width by 2/3 of screen height
-- >     NS "stardict" "stardict" (className =? "Stardict")
-- >         (customFloating $ W.RationalRect (1/6) (1/6) (2/3) (2/3)) ,
-- >
-- > -- run gvim, find by role, don't float
-- >     NS "notes" "gvim --role notes ~/notes.txt" (role =? "notes") nonFloating
-- > ] where role = stringProperty "WM_WINDOW_ROLE"
--
-- Add keybindings:
--
-- >  , ((modm .|. controlMask .|. shiftMask, xK_t), namedScratchpadAction scratchpads "htop")
-- >  , ((modm .|. controlMask .|. shiftMask, xK_s), namedScratchpadAction scratchpads "stardict")
-- >  , ((modm .|. controlMask .|. shiftMask, xK_n), namedScratchpadAction scratchpads "notes")
--
-- ... and a manage hook:
--
-- >  , manageHook = namedScratchpadManageHook scratchpads
--
-- For detailed instruction on editing the key binding see
-- "XMonad.Doc.Extending#Editing_key_bindings"
--
-- For some applications (like displaying your workspaces in a status bar) it is
-- convenient to filter out the @NSP@ workspace when looking at all workspaces.
-- For this, you can use functions 'XMonad.Hooks.DynamicLog.filterOutWsPP' and
-- 'XMonad.Util.WorkspaceCompare.filterOutWs'.  See the documentation of these
-- functions for examples.
--

-- | Single named scratchpad configuration
data NamedScratchpad = NS { name  :: String      -- ^ Scratchpad name
                          , cmd   :: String      -- ^ Command used to run application
                          , query :: Query Bool  -- ^ Query to find already running application
                          , hook  :: ManageHook  -- ^ Manage hook called for application window, use it to define the placement. See @nonFloating@, @defaultFloating@ and @customFloating@
                          }

data DynNamedScratchpad = DNS { event      :: ManageHook -> Event -> X All -- ^ When to check the Query
                              , scratchpad :: NamedScratchpad -- ^ The named scrach pad
                              }

-- | Manage hook that makes the window non-floating
nonFloating :: ManageHook
nonFloating = idHook

-- | Manage hook that makes the window floating with the default placement
defaultFloating :: ManageHook
defaultFloating = doFloat

-- | Manage hook that makes the window floating with custom placement
customFloating :: W.RationalRect -> ManageHook
customFloating = doRectFloat

-- | Named scratchpads configuration
type NamedScratchpads = [NamedScratchpad]

-- | Dynamic Named scratchpads configuration
type DynNamedScratchpads = [DynNamedScratchpad]

-- | Finds named scratchpad configuration by name
findByName :: NamedScratchpads -> String -> Maybe NamedScratchpad
findByName c s = listToMaybe $ filter ((s ==) . name) c

-- | Runs application which should appear in specified scratchpad
runApplication :: NamedScratchpad -> X ()
runApplication = spawn . cmd

-- | Runs application which should appear in a specified scratchpad on the workspace it was launched on
runApplicationHere :: NamedScratchpad -> X ()
runApplicationHere = spawnHere . cmd

-- | Action to pop up specified named scratchpad
namedScratchpadAction :: NamedScratchpads -- ^ Named scratchpads configuration
                      -> String           -- ^ Scratchpad name
                      -> X ()
namedScratchpadAction = customRunNamedScratchpadAction runApplication

-- | Action to pop up specified named scratchpad, initially starting it on the current workspace.
spawnHereNamedScratchpadAction :: NamedScratchpads           -- ^ Named scratchpads configuration
                               -> String                     -- ^ Scratchpad name
                               -> X ()
spawnHereNamedScratchpadAction = customRunNamedScratchpadAction runApplicationHere

-- | Action to pop up specified named scratchpad, given a custom way to initially start the application.
customRunNamedScratchpadAction :: (NamedScratchpad -> X ())  -- ^ Function initially running the application, given the configured @scratchpad@ cmd
                               -> NamedScratchpads           -- ^ Named scratchpads configuration
                               -> String                     -- ^ Scratchpad name
                               -> X ()
customRunNamedScratchpadAction = someNamedScratchpadAction (\f ws -> f $ NE.head ws)

-- | Action to pop up specified named dynamic scratchpad
dynNamedScratchpadAction :: DynNamedScratchpads
                         -> String
                         -> X ()
dynNamedScratchpadAction = namedScratchpadAction . fmap scratchpad

allNamedScratchpadAction :: NamedScratchpads
                         -> String
                         -> X ()
allNamedScratchpadAction = someNamedScratchpadAction mapM_ runApplication

<<<<<<< HEAD
dynAllNamedScratchpadAction :: DynNamedScratchpads
                            -> String
                            -> X ()
dynAllNamedScratchpadAction = allNamedScratchpadAction . fmap scratchpad

someNamedScratchpadAction :: ((Window -> X ()) -> [Window] -> X ())
=======
-- | execute some action on a named scratchpad
someNamedScratchpadAction :: ((Window -> X ()) -> NE.NonEmpty Window -> X ())
                          -> (NamedScratchpad -> X ())
>>>>>>> 000590fa
                          -> NamedScratchpads
                          -> String
                          -> X ()
someNamedScratchpadAction f runApp scratchpadConfig scratchpadName =
    case findByName scratchpadConfig scratchpadName of
        Just conf -> withWindowSet $ \winSet -> do
            let focusedWspWindows = maybe [] W.integrate (W.stack . W.workspace . W.current $ winSet)
                allWindows        = W.allWindows winSet
            matchingOnCurrent <- filterM (runQuery (query conf)) focusedWspWindows
            matchingOnAll     <- filterM (runQuery (query conf)) allWindows

            case NE.nonEmpty matchingOnCurrent of
                -- no matching window on the current workspace -> scratchpad not running or in background
                Nothing -> case NE.nonEmpty matchingOnAll of
                    Nothing   -> runApp conf
                    Just wins -> f (windows . W.shiftWin (W.currentTag winSet)) wins

                -- matching window running on current workspace -> window should be shifted to scratchpad workspace
                Just wins -> do
                    unless (any (\wsp -> scratchpadWorkspaceTag == W.tag wsp) (W.workspaces winSet))
                        (addHiddenWorkspace scratchpadWorkspaceTag)
                    f (windows . W.shiftWin scratchpadWorkspaceTag) wins

        Nothing -> return ()

-- | Tag of the scratchpad workspace
scratchpadWorkspaceTag :: String
scratchpadWorkspaceTag = "NSP"

-- | Manage hook to use with named scratchpads
namedScratchpadManageHook :: NamedScratchpads -- ^ Named scratchpads configuration
                          -> ManageHook
namedScratchpadManageHook = composeAll . fmap (\c -> query c --> hook c)


-- | Event hook to use with dynamic named scratchpads
dynNamedScratchpadManageHook :: DynNamedScratchpads
                             -> Event
                             -> X All
dynNamedScratchpadManageHook = composeAll . fmap (\(DNS f np) -> f (query np --> hook np))

-- | Transforms a workspace list containing the NSP workspace into one that
-- doesn't contain it. Intended for use with logHooks.
namedScratchpadFilterOutWorkspace :: [WindowSpace] -> [WindowSpace]
namedScratchpadFilterOutWorkspace = filter (\(W.Workspace tag _ _) -> tag /= scratchpadWorkspaceTag)
{-# DEPRECATED namedScratchpadFilterOutWorkspace "Use XMonad.Util.WorkspaceCompare.filterOutWs [scratchpadWorkspaceTag] instead" #-}

-- | Transforms a pretty-printer into one not displaying the NSP workspace.
--
-- A simple use could be:
--
-- > logHook = dynamicLogWithPP . namedScratchpadFilterOutWorkspace $ def
--
-- Here is another example, when using "XMonad.Layout.IndependentScreens".
-- If you have handles @hLeft@ and @hRight@ for bars on the left and right screens, respectively, and @pp@ is a pretty-printer function that takes a handle, you could write
--
-- > logHook = let log screen handle = dynamicLogWithPP . namedScratchpadFilterOutWorkspacePP . marshallPP screen . pp $ handle
-- >           in log 0 hLeft >> log 1 hRight
namedScratchpadFilterOutWorkspacePP :: PP -> PP
namedScratchpadFilterOutWorkspacePP pp = pp {
  ppSort = fmap (. namedScratchpadFilterOutWorkspace) (ppSort pp)
  }
{-# DEPRECATED namedScratchpadFilterOutWorkspacePP "Use XMonad.Hooks.DynamicLog.filterOutWsPP [scratchpadWorkspaceTag] instead" #-}

-- vim:ts=4:shiftwidth=4:softtabstop=4:expandtab:foldlevel=20:<|MERGE_RESOLUTION|>--- conflicted
+++ resolved
@@ -17,23 +17,17 @@
   -- * Usage
   -- $usage
   NamedScratchpad(..),
-<<<<<<< HEAD
   DynNamedScratchpad(..),
-=======
   scratchpadWorkspaceTag,
->>>>>>> 000590fa
   nonFloating,
   defaultFloating,
   customFloating,
   NamedScratchpads,
   DynNamedScratchpads,
   namedScratchpadAction,
-<<<<<<< HEAD
   dynNamedScratchpadAction,
-=======
   spawnHereNamedScratchpadAction,
   customRunNamedScratchpadAction,
->>>>>>> 000590fa
   allNamedScratchpadAction,
   dynAllNamedScratchpadAction,
   namedScratchpadManageHook,
@@ -42,27 +36,17 @@
   namedScratchpadFilterOutWorkspacePP
   ) where
 
-<<<<<<< HEAD
-import           XMonad
-import           XMonad.Actions.DynamicWorkspaces (addHiddenWorkspace)
-import           XMonad.Hooks.DynamicLog          (PP, ppSort)
-import           XMonad.Hooks.ManageHelpers       (doRectFloat)
-
-import           Control.Monad                    (filterM)
-import           Data.Maybe                       (listToMaybe)
-import           Data.Monoid                      (All)
-=======
 import XMonad
 import XMonad.Hooks.ManageHelpers (doRectFloat)
 import XMonad.Actions.DynamicWorkspaces (addHiddenWorkspace)
 import XMonad.Hooks.DynamicLog (PP, ppSort)
 import XMonad.Actions.SpawnOn (spawnHere)
 
+import           Data.Monoid                      (All)
 import qualified Data.List.NonEmpty as NE
 
 import Control.Monad (filterM, unless)
 import Data.Maybe (listToMaybe)
->>>>>>> 000590fa
 
 import qualified XMonad.StackSet                  as W
 
@@ -190,18 +174,14 @@
                          -> X ()
 allNamedScratchpadAction = someNamedScratchpadAction mapM_ runApplication
 
-<<<<<<< HEAD
 dynAllNamedScratchpadAction :: DynNamedScratchpads
                             -> String
                             -> X ()
 dynAllNamedScratchpadAction = allNamedScratchpadAction . fmap scratchpad
 
-someNamedScratchpadAction :: ((Window -> X ()) -> [Window] -> X ())
-=======
 -- | execute some action on a named scratchpad
 someNamedScratchpadAction :: ((Window -> X ()) -> NE.NonEmpty Window -> X ())
                           -> (NamedScratchpad -> X ())
->>>>>>> 000590fa
                           -> NamedScratchpads
                           -> String
                           -> X ()
