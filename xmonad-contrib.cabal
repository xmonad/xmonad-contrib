--- conflicted
+++ resolved
@@ -63,22 +63,9 @@
                    process,
                    random,
                    unix,
-<<<<<<< HEAD
-<<<<<<< HEAD
                    X11>=1.6.1 && < 1.9,
                    xmonad>=0.13   && < 0.14,
                    utf8-string
-=======
-                   utf8-string,
-                   X11>=1.6.1 && < 1.8,
-                   xmonad>=0.12   && < 0.13
->>>>>>> Refactored key-parsing from EZConfig
-=======
-                   utf8-string,
-                   X11>=1.6.1 && < 1.8,
-                   xmonad>=0.12   && < 0.13
->>>>>>> 15a173b5
-
     if flag(use_xft)
         build-depends: X11-xft >= 0.2
         cpp-options: -DXFT
