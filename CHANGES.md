# Change Log / Release Notes

## unknown

### Breaking Changes

  * `XMonad.Prompt`

    - Now `mkComplFunFromList` and `mkComplFunFromList'` take an
      additional `XPConfig` argument, so that they can take into
      account the given `searchPredicate`.

    - A `complCaseSensitivity` field has been added to `XPConfig`, indicating
      whether case-sensitivity is desired when performing completion.

    - `historyCompletion` and `historyCompletionP` now both have an `X`
      constraint (was: `IO`), due to changes in how the xmonad core handles XDG
      directories.

  * `XMonad.Hooks.EwmhDesktops`

    - It is no longer recommended to use `fullscreenEventHook` directly.
      Instead, use `ewmhFullscreen` which additionally advertises fullscreen
      support in `_NET_SUPPORTED` and fixes fullscreening of applications that
      explicitly check it, e.g. mupdf-gl, sxiv, …

      `XMonad.Layout.Fullscreen.fullscreenSupport` now advertises it as well,
      and no configuration changes are required in this case.

    - `ewmh` function will use `logHook` for handling activated window. And now
      by default window activation will do nothing.

      You can use regular `ManageHook` combinators for changing window
      activation behavior and then add resulting `ManageHook` using
      `activateLogHook` to your `logHook`. Also, module `X.H.Focus` provides
      additional combinators.

  * All modules still exporting a `defaultFoo` constructor

    - All of these were now removed. You can use the re-exported `def` from
      `Data.Default` instead.

  * `XMonad.Hooks.Script`

    - `execScriptHook` now has an `X` constraint (was: `MonadIO`), due to changes
      in how the xmonad core handles XDG directories.

### New Modules

  * `XMonad.Util.Hacks`

    Serves as a collection of hacks and fixes that should be easily acessible to users.
    The first element of this module is windowedFullscreenFix, which fixes fullscreen behaviour
    of chromium based applications when using windowed fullscreen.
    A second entry is `javaHack`, which helps when dealing with Java applications that might
    not work well with xmonad.

  * `XMonad.Util.ActionCycle`

    A module providing a simple way to implement "cycling" `X` actions,
    useful for things like alternating toggle-style keybindings.

  * `XMonad.Actions.RotateSome`

    Functions for rotating some elements around the stack while keeping others
    anchored in place. Useful in combination with layouts that dictate window
    visibility based on stack position, such as `XMonad.Layout.LimitWindows`.

    Export `surfaceNext` and `surfacePrev` actions, which treat the focused window
    and any hidden windows as a ring that can be rotated through the focused position.

    Export `rotateSome`, a pure function that rotates some elements around a stack
    while keeping others anchored in place.

  * `XMonad.Actions.Sift`

    Provide `siftUp` and `siftDown` actions, which behave like `swapUp` and `swapDown`
    but handle the wrapping case by exchanging the windows at either end of the stack
    instead of rotating the stack.

  * `XMonad.Hooks.WindowSwallowing`

    A handleEventHook that implements window swallowing:
    Hide parent windows like terminals when opening other programs (like image viewers) from within them,
    restoring them once the child application closes.

  * `XMonad.Actions.TiledWindowDragging`

    An action that allows you to change the position of windows by dragging them around.

  * `XMonad.Layout.ResizableThreeColumns`

    A layout based on `XMonad.Layout.ThreeColumns` but with each slave window's
    height resizable.

  * `XMonad.Layout.TallMastersCombo`

    A layout combinator that support Shrink, Expand, and IncMasterN just as
    the `Tall` layout, and also support operations of two master windows:
    a main master, which is the original master window;
    a sub master, the first window of the second pane.
    This combinator can be nested, and has a good support for using
    `XMonad.Layout.Tabbed` as a sublayout.

  * `XMonad.Actions.PerWindowKeys`

    Create actions that run on a `Query Bool`, usually associated with
    conditions on a window, basis. Useful for creating bindings that are
    excluded or exclusive for some windows.

  * `XMonad.Util.DynamicScratchpads`

    Declare any window as a scratchpad on the fly. Once declared, the
    scratchpad behaves like `XMonad.Util.NamedScratchpad`.

  * `XMonad.Prompt.Zsh`

    A version of `XMonad.Prompt.Shell` that lets you use completions supplied by
    zsh.

  * `XMonad.Util.ClickableWorkspaces`

    Provides `clickablePP`, which when applied to the `PP` pretty-printer used by
    `XMonad.Hooks.DynamicLog.dynamicLogWithPP`, will make the workspace tags
    clickable in XMobar (for switching focus).

  * `XMonad.Layout.VoidBorders`

    Provides a modifier that semi-permanently (requires manual intervention)
    disables borders for windows from the layout it modifies.

  * `XMonad.Hooks.Focus`

    Extends ManageHook EDSL to work on focused windows and current workspace.

  * `XMonad.Config.LXQt`

    This module provides a config suitable for use with the LXQt desktop
    environment.

### Bug Fixes and Minor Changes

  * `XMonad.Config.Mate`
  
    - Split out the logout dialog and add a shutdown dialog. The default behavior
      remains the same but there are now `mateLogout` and `mateShutdown` actions
      available.

  * `XMonad.Actions.DynamicProjects`

    - The `changeProjectDirPrompt` function respects the `complCaseSensitivity` field
      of `XPConfig` when performing directory completion.

    - `modifyProject` is now exported.

  * `XMonad.Layout.WorkspaceDir`

    - The `changeDir` function respects the `complCaseSensitivity` field of `XPConfig`
      when performing directory completion.

    - `Chdir` message is exported, so it's now possible to change the
      directory programmaticaly, not just via a user prompt.

  * `XMonad.Prompt.Directory`

    - Added `directoryMultipleModes'`, like `directoryMultipleModes` with an additional
     `ComplCaseSensitivity` argument.

    - Directory completions are now sorted.

    - The `Dir` constructor now takes an additional `ComplCaseSensitivity`
      argument to indicate whether directory completion is case sensitive.

  * `XMonad.Prompt.FuzzyMatch`

    - `fuzzySort` will now accept cases where the input is not a subsequence of
      every completion.

  * `XMonad.Prompt.Shell`

    - Added `getShellCompl'`, like `getShellCompl` with an additional `ComplCaseSensitivity`
      argument.

    - Added `compgenDirectories` and `compgenFiles` to get the directory/filename completion
      matches returned by the compgen shell builtin.

  * `XMonad.Prompt.Unicode`

    - Reworked internally to call `spawnPipe` (asynchronous) instead of
      `runProcessWithInput` (synchronous), which fixes `typeUnicodePrompt`.

    - Now respects `searchPredicate` and `sorter` from user-supplied `XPConfig`.

  * `XMonad.Hooks.DynamicLog`

    - Added `statusBar'` function, like existing `statusBar` but accepts a pretty
      printing options argument embedded in the X monad, to allow for dynamically
      modified options such as `workspaceNamesPP`.

    - Added `shortenLeft` function, like existing `shorten` but shortens by
      truncating from left instead of right. Useful for showing directories.

    - Added `shorten'` and `shortenLeft'` functions with customizable overflow
      markers.

    - Added `filterOutWsPP` for filtering out certain workspaces from being
      displayed.

    - Added `xmobarProp`, `statusBarProp`, and `statusBarPropTo` for
      property-based alternatives to `xmobar` and `statusBar` respectively.

    - Reworked the module documentation to suggest property-based logging
      instead of pipe-based logging, due to the various issues associated with
      the latter.

    - Added `spawnStatusBarAndRemember` and `cleanupStatusBars` to provide
      a way to safely restart status bars without relying on pipes.

    - Added `ppTitleUnfocused` to `PP` for showing unfocused windows on
      the current workspace in the status bar.

    - Added `xmobarBorder` function to create borders around strings.

    - Add the -dock argument to the dzen spawn arguments

    - Added `StatusBarConfig` and `makeStatusBar` and `makeStatusBar'` as
      an abstraction for status bars; together with `statusBarPropConfig`,
      `statusBarPropToConfig`, `statusBarHandleConfig` and `statusBarHandleConfig'`
      to provide the configs for the already existing functionality. This provides
      multiple status bars support.

  * `XMonad.Layout.BoringWindows`

    - Added boring-aware `swapUp`, `swapDown`, `siftUp`, and `siftDown` functions.

    - Added `markBoringEverywhere` function, to mark the currently
      focused window boring on all layouts, when using `XMonad.Actions.CopyWindow`.

  * `XMonad.Util.NamedScratchpad`

     - Added two new exported functions to the module:
         - `customRunNamedScratchpadAction`
             (provides the option to customize the `X ()` action the scratchpad is launched by)
         - `spawnHereNamedScratchpadAction`
             (uses `XMonad.Actions.SpawnOn.spawnHere` to initially start the scratchpad on the workspace it was launched on)

     - Deprecated `namedScratchpadFilterOutWorkspace` and
       `namedScratchpadFilterOutWorkspacePP`.  Use
       `XMonad.Util.WorkspaceCompare.filterOutWs` respectively
       `XMonad.Hooks.DynamicLog.filterOutWsPP` instead.

     - Exported the `scratchpadWorkspaceTag`.

  * `XMonad.Util.Run`

     - Added two new functions to the module:
       `spawnPipeWithLocaleEncoding` and
       `spawnPipeWithUtf8Encoding`. `spawnPipe` is now alias for
       `spawnPipeWithLocaleEncoding`.

     - Added the function `spawnPipeWithNoEncoding` for cases where a
       binary handle is required.

  * `XMonad.Prompt.Window`

    - Added `allApplications` function which maps application executable
      names to its underlying window.

    - Added a `WithWindow` constructor to `WindowPrompt` to allow executing
      actions of type `Window -> X ()` on the chosen window.

  * `XMonad.Prompt.WindowBringer`

    - Added `windowApMap` function which maps application executable
      names to its underlying window.

  * `XMonad.Actions.Search`

    - The `hoogle` function now uses the new URL `hoogle.haskell.org`.

    - Added `promptSearchBrowser'` function to only suggest previous searches of
      the selected search engine (instead of all search engines).

  * `XMonad.Layout.MouseResizableTile`

    - When we calculate dragger widths, we first try to get the border width of
      the focused window, before failing over to using the initial `borderWidth`.

  * `XMonad.Actions.CycleRecentWS`

    - Added `cycleRecentNonEmptyWS` function which behaves like `cycleRecentWS`
      but is constrainded to non-empty workspaces.

    - Added `toggleRecentWS` and `toggleRecentNonEmptyWS` functions which toggle
      between the current and most recent workspace, and continue to toggle back
      and forth on repeated presses, rather than cycling through other workspaces.

    - Added `recentWS` function which allows the recency list to be filtered with
      a user-provided predicate.

  * `XMonad.Layout.Hidden`

    - Export `HiddenWindows` type constructor.

    - Export `popHiddenWindow` function restoring a specific window.

  * `XMonad.Hooks.ManageDocks`

    - Export `AvoidStruts` constructor

    - Restored compatibility with pre-0.13 configs by making the startup hook
      unnecessary for correct functioning.

  * `XMonad.Hooks.ManageHelpers`

    - Export `doSink`

    - Added `doLower` and `doRaise`

    - Added `shiftToSame` and `clientLeader` which allow a hook to be created
      that shifts a window to the workspace of other windows of the application
      (using either the `WM_CLIENT_LEADER` or `_NET_WM_PID` property).

    - Added `windowTag`

  * `XMonad.Util.EZConfig`

    - Added support for XF86Bluetooth.

  * `XMonad.Util.Loggers`

    - Make `battery` and `loadAvg` distro-independent.

    - Added `logTitleOnScreen`, `logCurrentOnScreen` and `logLayoutOnScreen`
      as screen-specific variants of `logTitle`, `logCurrent` and `logLayout`.

    - Added `logWhenActive` to have loggers active only when a certain
      screen is active.

    - Added `logConst` to log a constant `String`, and `logDefault` (infix: `.|`)
      to combine loggers.

  * `XMonad.Layout.Minimize`

    - Export `Minimize` type constructor.

  * `XMonad.Actions.WorkspaceNames`

    - Added `workspaceNamesListTransform` which makes workspace names visible
      to external pagers.

  * `XMonad.Util.PureX`

    - Added `focusWindow` and `focusNth` which don't refresh (and thus
      possibly flicker) when they happen to be a no-op.

  * Several `LayoutClass` instances now have an additional `Typeable`
    constraint which may break some advanced configs. The upside is that we
    can now add `Typeable` to `LayoutClass` in `XMonad.Core` and make it
    possible to introspect the current layout and its modifiers.

  * `XMonad.Actions.TopicSpace`

    - `switchTopic` now correctly updates the last used topics.

    - `setLastFocusedTopic` will now check whether we have exceeded the
      `maxTopicHistory` and prune the topic history as necessary, as well as
      cons the given topic onto the list __before__ filtering it.

    - Added `switchNthLastFocusedExclude`, which works like
      `switchNthLastFocused` but is able to exclude certain topics.

    - Added `switchTopicWith`, which works like `switchTopic`, but one is able
      to give `setLastFocusedTopic` a custom filtering function as well.

    - Instead of a hand-rolled history, use the one from
      `XMonad.Hooks.WorkspaceHistory`.

    - Added the screen-aware functions `getLastFocusedTopicsByScreen` and
      `switchNthLastFocusedByScreen`.

  * `XMonad.Hooks.WorkspaceHistory`

    - Added `workspaceHistoryModify` to modify the workspace history with a pure
      function.

  * `XMonad.Util.DebugWindow`

    - Fixed a bottom in `debugWindow` when used on windows with UTF8 encoded titles.

  * `XMonad.Config.Xfce`

    - Set `terminal` to `xfce4-terminal`.

  * `XMonad.Hooks.WorkspaceCompare`

    - Added `filterOutWs` for workspace filtering.

  * `XMonad.Prompt`

    - Accommodate completion of multiple words even when `alwaysHighlight` is
      enabled.

    - Made the history respect words that were "completed" by `alwaysHighlight`
      upon confirmation of the selection by the user.

    - Fixed a crash when focusing a new window while the prompt was up
      by allowing pointer events to pass through the custom prompt event
      loop.

  * `XMonad.Actions.TreeSelect`

    - Fixed a crash when focusing a new window while the tree select
      window was up by allowing pointer events to pass through the
      custom tree select event loop.

  * `XMonad.Layout.NoBorders`

    - Fixed handling of floating window borders in multihead setups that was
      broken since 0.14.

<<<<<<< HEAD
  * `XMonad.Hooks.UrgencyHook`

    - It's now possible to clear urgency of selected windows only using the
      newly exported `clearUrgents'` function. Also, this and `clearUrgents`
      now clear the `_NET_WM_STATE_DEMANDS_ATTENTION` bit as well.

    - Added a variant of `filterUrgencyHook` that takes a generic `Query Bool`
      to select which windows should never be marked urgent.
=======
  * `XMonad.Hooks.ServerMode`

    - To make it easier to use, the `xmonadctl` client is now included in
      `scripts/`.
>>>>>>> b24a88a3

## 0.16

### Breaking Changes

  * `XMonad.Layout.Decoration`
    - Added `Theme` record fields for controlling decoration border width for active/inactive/urgent windows.
  * `XMonad.Prompt`

    - Prompt ships a vim-like keymap, see `vimLikeXPKeymap` and
      `vimLikeXPKeymap'`. A reworked event loop supports new vim-like prompt
      actions.
    - Prompt supports dynamic colors. Colors are now specified by the `XPColor`
      type in `XPState` while `XPConfig` colors remain unchanged for backwards
      compatibility.
    - Fixes `showCompletionOnTab`.
    - The behavior of `moveWord` and `moveWord'` has changed; brought in line
      with the documentation and now internally consistent. The old keymaps
      retain the original behavior; see the documentation to do the same your
      XMonad configuration.
  * `XMonad.Util.Invisble`
    - Requires `MonadFail` for `Read` instance

### New Modules

  * `XMonad.Layout.TwoPanePersistent`

    A layout that is like TwoPane but keeps track of the slave window that is
    currently beside the master. In TwoPane, the default behavior when the master
    is focused is to display the next window in the stack on the slave pane. This
    is a problem when a different slave window is selected without changing the stack
    order.

  * `XMonad.Util.ExclusiveScratchpads`

    Named scratchpads that can be mutually exclusive: This new module extends the
    idea of named scratchpads such that you can define "families of scratchpads"
    that are exclusive on the same screen. It also allows to remove this
    constraint of being mutually exclusive with another scratchpad.

  * `XMonad.Actions.Prefix`

    A module that allows the user to use an Emacs-style prefix
    argument (raw or numeric).

### Bug Fixes and Minor Changes

  * `XMonad.Layout.Tabbed`

    tabbedLeft and tabbedRight will set their tabs' height and width according to decoHeight/decoWidth

  * `XMonad.Prompt`

    Added `sorter` to `XPConfig` used to sort the possible completions by how
    well they match the search string (example: `XMonad.Prompt.FuzzyMatch`).

    Fixes a potential bug where an error during prompt execution would
    leave the window open and keep the keyboard grabbed. See issue
    [#180](https://github.com/xmonad/xmonad-contrib/issues/180).

    Fixes [issue #217](https://github.com/xmonad/xmonad-contrib/issues/217), where
    using tab to wrap around the completion rows would fail when maxComplRows is
    restricting the number of rows of output.

  * `XMonad.Prompt.Pass`

    Added 'passOTPPrompt' to support getting OTP type password. This require
    pass-otp (https://github.com/tadfisher/pass-otp) has been setup in the running
    machine.

    Added 'passGenerateAndCopyPrompt', which both generates a new password and
    copies it to the clipboard.  These two actions are commonly desirable to
    take together, e.g. when establishing a new account.

    Made password prompts traverse symlinks when gathering password names for
    autocomplete.

  * `XMonad.Actions.DynamicProjects`

    Make the input directory read from the prompt in `DynamicProjects`
    absolute wrt the current directory.

    Before this, the directory set by the prompt was treated like a relative
    directory. This means that when you switch from a project with directory
    `foo` into a project with directory `bar`, xmonad actually tries to `cd`
    into `foo/bar`, instead of `~/bar` as expected.

  * `XMonad.Actions.DynamicWorkspaceOrder`

    Add a version of `withNthWorkspace` that takes a `[WorkspaceId] ->
    [WorkspaceId]` transformation to apply over the list of workspace tags
    resulting from the dynamic order.

  * `XMonad.Actions.GroupNavigation`

    Add a utility function `isOnAnyVisibleWS :: Query Bool` to allow easy
    cycling between all windows on all visible workspaces.


  * `XMonad.Hooks.WallpaperSetter`

    Preserve the aspect ratio of wallpapers that xmonad sets. When previous
    versions would distort images to fit the screen size, it will now find a
    best fit by cropping instead.

  * `XMonad.Util.Themes`

    Add adwaitaTheme and adwaitaDarkTheme to match their respective
    GTK themes.

  * 'XMonad.Layout.BinarySpacePartition'

    Add a new `SplitShiftDirectional` message that allows moving windows by
    splitting its neighbours.

  * `XMonad.Prompt.FuzzyMatch`

    Make fuzzy sort show shorter strings first.

## 0.15

### Breaking Changes

  * `XMonad.Layout.Groups` & `XMonad.Layout.Groups.Helpers`
    The layout will no longer perform refreshes inside of its message handling.
    If you have been relying on it to in your xmonad.hs, you will need to start
    sending its messages in a manner that properly handles refreshing, e.g. with
    `sendMessage`.

### New Modules

  * `XMonad.Util.Purex`

    Unlike the opaque `IO` actions that `X` actions can wrap, regular reads from
    the `XConf` and modifications to the `XState` are fundamentally pure --
    contrary to the current treatment of such actions in most xmonad code. Pure
    modifications to the `WindowSet` can be readily composed, but due to the
    need for those modifications to be properly handled by `windows`, other pure
    changes to the `XState` cannot be interleaved with those changes to the
    `WindowSet` without superfluous refreshes, hence breaking composability.

    This module aims to rectify that situation by drawing attention to it and
    providing `PureX`: a pure type with the same monadic interface to state as
    `X`. The `XLike` typeclass enables writing actions generic over the two
    monads; if pure, existing `X` actions can be generalised with only a change
    to the type signature. Various other utilities are provided, in particular
    the `defile` function which is needed by end-users.

### Bug Fixes and Minor Changes

  * Add support for GHC 8.6.1.

  * `XMonad.Actions.MessageHandling`
    Refresh-performing functions updated to better reflect the new `sendMessage`.

## 0.14

### Breaking Changes

  * `XMonad.Layout.Spacing`

    Rewrite `XMonad.Layout.Spacing`. Borders are no longer uniform but composed
    of four sides each with its own border width. The screen and window borders
    are now separate and can be independently toggled on/off. The screen border
    examines the window/rectangle list resulting from 'runLayout' rather than
    the stack, which makes it compatible with layouts such as the builtin
    `Full`. The child layout will always be called with the screen border. If
    only a single window is displayed (and `smartBorder` enabled), it will be
    expanded into the original layout rectangle. Windows that are displayed but
    not part of the stack, such as those created by 'XMonad.Layout.Decoration',
    will be shifted out of the way, but not scaled (not possible for windows
    created by XMonad). This isn't perfect, so you might want to disable
    `Spacing` on such layouts.

  * `XMonad.Util.SpawnOnce`

    - Added `spawnOnOnce`, `spawnNOnOnce` and `spawnAndDoOnce`. These are useful in startup hooks
      to shift spawned windows to a specific workspace.

  * Adding handling of modifySpacing message in smartSpacing and smartSpacingWithEdge layout modifier

  * `XMonad.Actions.GridSelect`

    - Added field `gs_bordercolor` to `GSConfig` to specify border color.

  * `XMonad.Layout.Minimize`

     Though the interface it offers is quite similar, this module has been
     almost completely rewritten. The new `XMonad.Actions.Minimize` contains
     several functions that allow interaction with minimization window state.
     If you are using this module, you must upgrade your configuration to import
     `X.A.Minimize` and use `maximizeWindow` and `withLastMinimized` instead of
     sending messages to `Minimized` layout. `XMonad.Hooks.RestoreMinimized` has
     been completely deprecated, and its functions have no effect.

  * `XMonad.Prompt.Unicode`

    - `unicodePrompt :: String -> XPConfig -> X ()` now additionally takes a
      filepath to the `UnicodeData.txt` file containing unicode data.

  * `XMonad.Actions.PhysicalScreens`

    `getScreen`, `viewScreen`, `sendToScreen`, `onNextNeighbour`, `onPrevNeighbour` now need a extra parameter
    of type `ScreenComparator`. This allow the user to specify how he want his screen to be ordered default
    value are:

     - `def`(same as verticalScreenOrderer) will keep previous behavior
     - `verticalScreenOrderer`
     - `horizontalScreenOrderer`

    One can build his custom ScreenOrderer using:
     - `screenComparatorById` (allow to order by Xinerama id)
     - `screenComparatorByRectangle` (allow to order by screen coordonate)
     - `ScreenComparator` (allow to mix ordering by screen coordonate and xinerama id)

  * `XMonad.Util.WorkspaceCompare`

    `getXineramaPhysicalWsCompare` now need a extra argument of type `ScreenComparator` defined in
    `XMonad.Actions.PhysicalScreens` (see changelog of this module for more information)

  * `XMonad.Hooks.EwmhDesktops`

    - Simplify ewmhDesktopsLogHookCustom, and remove the gnome-panel specific
      remapping of all visible windows to the active workspace (#216).
    - Handle workspace renames that might be occuring in the custom function
      that is provided to ewmhDesktopsLogHookCustom.

  * `XMonad.Hooks.DynamicLog`

    - Support xmobar's \<action> and \<raw> tags; see `xmobarAction` and
      `xmobarRaw`.

  * `XMonad.Layout.NoBorders`

    The layout now maintains a list of windows that never have borders, and a
    list of windows that always have borders. Use `BorderMessage` to manage
    these lists and the accompanying event hook (`borderEventHook`) to remove
    destroyed windows from them. Also provides the `hasBorder` manage hook.

    Two new conditions have been added to `Ambiguity`: `OnlyLayoutFloat` and
    `OnlyLayoutFloatBelow`; `OnlyFloat` was renamed to `OnlyScreenFloat`.  See
    the documentation for more information.

    The type signature of `hiddens` was changed to accept a new `Rectangle`
    parameter representing the bounds of the parent layout, placed after the
    `WindowSet` parameter. Anyone defining a new instance of `SetsAmbiguous`
    will need to update their configuration. For example, replace "`hiddens amb
    wset mst wrs =`" either with "`hiddens amb wset _ mst wrs =`" or to make
    use of the new parameter with "`hiddens amb wset lr mst wrs =`".

  * `XMonad.Actions.MessageFeedback`

    - Follow the naming conventions of `XMonad.Operations`. Functions returning
      `X ()` are named regularly (previously these ended in underscore) while
      those returning `X Bool` are suffixed with an uppercase 'B'.
    - Provide all `X Bool` and `SomeMessage` variations for `sendMessage` and
      `sendMessageWithNoRefresh`, not just `sendMessageWithNoRefreshToCurrent`
      (renamed from `send`).
    - The new `tryInOrderB` and `tryMessageB` functions accept a parameter of
      type `SomeMessage -> X Bool`, which means you are no longer constrained
      to the behavior of the `sendMessageWithNoRefreshToCurrent` dispatcher.
    - The `send*Messages*` family of funtions allows for sequencing arbitrary
      sets of messages with minimal refresh. It makes little sense for these
      functions to support custom message dispatchers.
    - Remain backwards compatible. Maintain deprecated aliases of all renamed
      functions:
      - `send`          -> `sendMessageWithNoRefreshToCurrentB`
      - `sendSM`        -> `sendSomeMessageWithNoRefreshToCurrentB`
      - `sendSM_`       -> `sendSomeMessageWithNoRefreshToCurrent`
      - `tryInOrder`    -> `tryInOrderWithNoRefreshToCurrentB`
      - `tryInOrder_`   -> `tryInOrderWithNoRefreshToCurrent`
      - `tryMessage`    -> `tryMessageWithNoRefreshToCurrentB`
      - `tryMessage_`   -> `tryMessageWithNoRefreshToCurrent`

### New Modules

  * `XMonad.Layout.MultiToggle.TabBarDecoration`

    Provides a simple transformer for use with `XMonad.Layout.MultiToggle` to
    dynamically toggle `XMonad.Layout.TabBarDecoration`.

  * `XMonad.Hooks.RefocusLast`

    Provides hooks and actions that keep track of recently focused windows on a
    per workspace basis and automatically refocus the last window on loss of the
    current (if appropriate as determined by user specified criteria).

  * `XMonad.Layout.StateFull`

    Provides `StateFull`: a stateful form of `Full` that does not misbehave when
    floats are focused, and the `FocusTracking` layout transformer by means of
    which `StateFull` is implemented. `FocusTracking` simply holds onto the last
    true focus it was given and continues to use it as the focus for the
    transformed layout until it sees another. It can be used to improve the
    behaviour of a child layout that has not been given the focused window.

  * `XMonad.Actions.SwapPromote`

    Module for tracking master window history per workspace, and associated
    functions for manipulating the stack using such history.

  * `XMonad.Actions.CycleWorkspaceByScreen`

    A new module that allows cycling through previously viewed workspaces in the
    order they were viewed most recently on the screen where cycling is taking
    place.

    Also provides the `repeatableAction` helper function which can be used to
    build actions that can be repeated while a modifier key is held down.

  * `XMonad.Prompt.FuzzyMatch`

    Provides a predicate `fuzzyMatch` that is much more lenient in matching
    completions in `XMonad.Prompt` than the default prefix match.  Also provides
    a function `fuzzySort` that allows sorting the fuzzy matches by "how well"
    they match.

  * `XMonad.Utils.SessionStart`

    A new module that allows to query if this is the first time xmonad is
    started of the session, or a xmonad restart.

    Currently needs manual setting of the session start flag. This could be
    automated when this moves to the core repository.

  * `XMonad.Layout.MultiDishes`

    A new layout based on Dishes, however it accepts additional configuration
    to allow multiple windows within a single stack.

  * `XMonad.Util.Rectangle`

    A new module for handling pixel rectangles.

  * `XMonad.Layout.BinaryColumn`

    A new module which provides a simple grid layout, halving the window
    sizes of each window after master.

    This is similar to Column, but splits the window in a way
    that maintains window sizes upon adding & removing windows as well as the
    option to specify a minimum window size.

### Bug Fixes and Minor Changes

  * `XMonad.Layout.Grid`

    Fix as per issue #223; Grid will no longer calculate more columns than there
    are windows.

  * `XMonad.Hooks.FadeWindows`

    Added support for GHC version 8.4.x by adding a Semigroup instance for
    Monoids

  * `XMonad.Hooks.WallpaperSetter`

    Added support for GHC version 8.4.x by adding a Semigroup instance for
    Monoids

  * `XMonad.Hooks.Mosaic`

    Added support for GHC version 8.4.x by adding a Semigroup instance for
    Monoids

  * `XMonad.Actions.Navigation2D`

    Added `sideNavigation` and a parameterised variant, providing a navigation
    strategy with fewer quirks for tiled layouts using X.L.Spacing.

  * `XMonad.Layout.Fullscreen`

    The fullscreen layouts will now not render any window that is totally
    obscured by fullscreen windows.

  * `XMonad.Layout.Gaps`

    Extended the sendMessage interface with `ModifyGaps` to allow arbitrary
    modifications to the `GapSpec`.

  * `XMonad.Layout.Groups`

    Added a new `ModifyX` message type that allows the modifying
    function to return values in the `X` monad.

  * `XMonad.Actions.Navigation2D`

    Generalised (and hence deprecated) hybridNavigation to hybridOf.

  * `XMonad.Layout.LayoutHints`

    Preserve the window order of the modified layout, except for the focused
    window that is placed on top. This fixes an issue where the border of the
    focused window in certain situations could be rendered below borders of
    unfocused windows. It also has a lower risk of interfering with the
    modified layout.

  * `XMonad.Layout.MultiColumns`

    The focused window is placed above the other windows if they would be made to
    overlap due to a layout modifier. (As long as it preserves the window order.)

  * `XMonad.Actions.GridSelect`

    - The vertical centring of text in each cell has been improved.

  * `XMonad.Actions.SpawnOn`

    - Bind windows spawns by child processes of the original window to the same
      workspace as the original window.

  * `XMonad.Util.WindowProperties`

    - Added the ability to test if a window has a tag from
      `XMonad.Actions.TagWindows`

  * `XMonad.Layout.Magnifier`

    - Handle `IncMasterN` messages.

  * `XMonad.Util.EZConfig`

    - Can now parse Latin1 keys, to better accommodate users with
      non-US keyboards.

  * `XMonad.Actions.Submap`

    Establish pointer grab to avoid freezing X, when button press occurs after
    submap key press.  And terminate submap at button press in the same way,
    as we do for wrong key press.

  * `XMonad.Hooks.SetWMName`

    Add function `getWMName`.

  * `XMonad.Hooks.ManageHelpers`

    - Make type of ManageHook combinators more general.
    - New manage hook `doSink` for sinking windows (as upposed to the `doFloat` manage hook)

  * `XMonad.Prompt`

    Export `insertString`.

  * `XMonad.Prompt.Window`

    - New function: `windowMultiPrompt` for using `mkXPromptWithModes`
      with window prompts.

  * `XMonad.Hooks.WorkspaceHistory`

    - Now supports per screen history.

  * `XMonad.Layout.ComboP`

    - New `PartitionWins` message to re-partition all windows into the
      configured sub-layouts.  Useful when window properties have
      changed and you want to re-sort windows into the appropriate
      sub-layout.

  * `XMonad.Actions.Minimize`

    - Now has `withFirstMinimized` and `withFirstMinimized'` so you can perform
      actions with both the last and first minimized windows easily.

  * `XMonad.Config.Gnome`

    - Update logout key combination (modm+shift+Q) to work with modern

  * `XMonad.Prompt.Pass`

    - New function `passTypePrompt` which uses `xdotool` to type in a password
      from the store, bypassing the clipboard.
    - New function `passEditPrompt` for editing a password from the
      store.
    - Now handles password labels with spaces and special characters inside
      them.

  * `XMonad.Prompt.Unicode`

    - Persist unicode data cache across XMonad instances due to
      `ExtensibleState` now used instead of `unsafePerformIO`.
    - `typeUnicodePrompt :: String -> XPConfig -> X ()` provided to insert the
      Unicode character via `xdotool` instead of copying it to the paste buffer.
    - `mkUnicodePrompt :: String -> [String] -> String -> XPConfig -> X ()`
      acts as a generic function to pass the selected Unicode character to any
      program.

  * `XMonad.Prompt.AppendFile`

    - New function `appendFilePrompt'` which allows for transformation of the
      string passed by a user before writing to a file.

  * `XMonad.Hooks.DynamicLog`

    - Added a new function `dzenWithFlags` which allows specifying the arguments
    passed to `dzen2` invocation. The behaviour of current `dzen` function is
    unchanged.

  * `XMonad.Util.Dzen`

    - Now provides functions `fgColor` and `bgColor` to specify foreground and
    background color, `align` and `slaveAlign` to set text alignment, and
    `lineCount` to enable a second (slave) window that displays lines beyond
    the initial (title) one.

  * `XMonad.Hooks.DynamicLog`

    - Added optional `ppVisibleNoWindows` to differentiate between empty
      and non-empty visible workspaces in pretty printing.

  * `XMonad.Actions.DynamicWorkspaceOrder`

    - Added `updateName` and `removeName` to better control ordering when
      workspace names are changed or workspaces are removed.

  * `XMonad.Config.Azerty`

    * Added `belgianConfig` and `belgianKeys` to support Belgian AZERTY
      keyboards, which are slightly different from the French ones in the top
      row.

## 0.13 (February 10, 2017)

### Breaking Changes

  * The type of `completionKey` (of `XPConfig` record) has been
    changed from `KeySym` to `(KeyMask, KeySym)`. The default value
    for this is still bound to the `Tab` key.

  * New constructor `CenteredAt Rational Rational` added for
    `XMonad.Prompt.XPPosition`.

  * `XMonad.Prompt` now stores its history file in the XMonad cache
    directory in a file named `prompt-history`.

  * `XMonad.Hooks.ManageDocks` now requires an additional startup hook to be
    added to configuration in addition to the other 3 hooks, otherwise docks
    started before xmonad are covered by windows. It's recommended to use the
    newly introduced `docks` function to add all necessary hooks to xmonad
    config.

### New Modules

  * `XMonad.Layout.SortedLayout`

    A new LayoutModifier that sorts a given layout by a list of
    properties. The order of properties in the list determines
    the order of windows in the final layout. Any unmatched windows
    go to the end of the order.

  * `XMonad.Prompt.Unicode`

    A prompt to search a unicode character by its name, and put it into the
    clipboard.

  * `XMonad.Util.Ungrab`

    Release xmonad's keyboard and pointer grabs immediately, so
    screen grabbers and lock utilities, etc. will work. Replaces
    the short sleep hackaround.

  * `XMonad.Util.Loggers.NamedScratchpad`

    A collection of Loggers (see `XMonad.Util.Loggers`) for NamedScratchpads
    (see `XMonad.Util.NamedScratchpad`).

  * `XMonad.Util.NoTaskbar`

    Utility function and `ManageHook` to mark a window to be ignored by
    EWMH taskbars and pagers. Useful for `NamedScratchpad` windows, since
    you will usually be taken to the `NSP` workspace by them.

### Bug Fixes and Minor Changes

  * `XMonad.Hooks.ManageDocks`

    - Fix a very annoying bug where taskbars/docs would be
      covered by windows.

    - Also fix a bug that caused certain Gtk and Qt application to
      have issues displaying menus and popups.

  * `XMonad.Layout.LayoutBuilder`

    Merge all functionality from `XMonad.Layout.LayoutBuilderP` into
    `XMonad.Layout.LayoutBuilder`.

  * `XMonad.Actions.WindowGo`

    - Fix `raiseNextMaybe` cycling between 2 workspaces only.

  * `XMonad.Actions.UpdatePointer`

    - Fix bug when cursor gets stuck in one of the corners.

  * `XMonad.Actions.DynamicProjects`

    - Switching away from a dynamic project that contains no windows
      automatically deletes that project's workspace.

      The project itself was already being deleted, this just deletes
      the workspace created for it as well.

    - Added function to change the working directory (`changeProjectDirPrompt`)

    - All of the prompts are now multiple mode prompts.  Try using the
      `changeModeKey` in a prompt and see what happens!

## 0.12 (December 14, 2015)

### Breaking Changes

  * `XMonad.Actions.UpdatePointer.updatePointer` arguments were
    changed. This allows including aspects of both of the
    `TowardsCentre` and `Relative` methods. To keep the same behavior,
    replace the entry in the left column with the entry on the right:

    | < 0.12                              |   >= 0.12                        |
    |-------------------------------------|----------------------------------|
    | `updatePointer Nearest`             | `updatePointer (0.5, 0.5) (1,1)` |
    | `updatePointer (Relative x y)`      | `updatePointer (x,y) (0,0)`      |
    | `updatePointer (TowardsCentre x y)` | `updatePointer (0.5,0.5) (x,y)`  |

### New Modules

  * `XMonad.Actions.AfterDrag`

    Perform an action after the current mouse drag is completed.

  * `XMonad.Actions.DynamicProjects`

    Imbues workspaces with additional features so they can be treated
    as individual project areas.

  * `XMonad.Actions.LinkWorkspaces`

    Provides bindings to add and delete links between workspaces. It
    is aimed at providing useful links between workspaces in a
    multihead setup. Linked workspaces are viewed at the same time.

  * `XMonad.Config.Bepo`

    This module fixes some of the keybindings for the francophone
    among you who use a BEPO keyboard layout. Based on
    `XMonad.Config.Azerty`

  * `XMonad.Config.Dmwit`

    Daniel Wagner's configuration.

  * `XMonad.Config.Mate`

    This module provides a config suitable for use with the MATE
    desktop environment.

  * `XMonad.Config.Prime`

    A draft of a brand new config syntax for xmonad.

  * `XMonad.Hooks.DynamicProperty`

    Module to apply a `ManageHook` to an already-mapped window when a
    property changes. This would commonly be used to match browser
    windows by title, since the final title will only be set after (a)
    the window is mapped, (b) its document has been loaded, (c) all
    load-time scripts have run.

  * `XMonad.Hooks.ManageDebug`

    A `manageHook` and associated `logHook` for debugging `ManageHook`s.
    Simplest usage: wrap your xmonad config in the `debugManageHook`
    combinator.  Or use `debugManageHookOn` for a triggerable version,
    specifying the triggering key sequence in `XMonad.Util.EZConfig`
    syntax. Or use the individual hooks in whatever way you see fit.

  * `XMonad.Hooks.WallpaperSetter`

    Log hook which changes the wallpapers depending on visible
    workspaces.

  * `XMonad.Hooks.WorkspaceHistory`

    Keeps track of workspace viewing order.

  * `XMonad.Layout.AvoidFloats`

    Find a maximum empty rectangle around floating windows and use
    that area to display non-floating windows.

  * `XMonad.Layout.BinarySpacePartition`

    Layout where new windows will split the focused window in half,
    based off of BSPWM.

  * `XMonad.Layout.Dwindle`

    Three layouts: The first, `Spiral`, is a reimplementation of
    `XMonad.Layout.Spiral.spiral` with, at least to me, more intuitive
    semantics.  The second, `Dwindle`, is inspired by a similar layout
    in awesome and produces the same sequence of decreasing window
    sizes as Spiral but pushes the smallest windows into a screen
    corner rather than the centre.  The third, `Squeeze` arranges all
    windows in one row or in one column, with geometrically decreasing
    sizes.

  * `XMonad.Layout.Hidden`

    Similar to `XMonad.Layout.Minimize` but completely removes windows
    from the window set so `XMonad.Layout.BoringWindows` isn't
    necessary.  Perfect companion to `XMonad.Layout.BinarySpacePartition`
    since it can be used to move windows to another part of the BSP tree.

  * `XMonad.Layout.IfMax`

    Provides `IfMax` layout, which will run one layout if there are
    maximum `N` windows on workspace, and another layout, when number
    of windows is greater than `N`.

  * `XMonad.Layout.PerScreen`

    Configure layouts based on the width of your screen; use your
    favorite multi-column layout for wide screens and a full-screen
    layout for small ones.

  * `XMonad.Layout.Stoppable`

    This module implements a special kind of layout modifier, which when
    applied to a layout, causes xmonad to stop all non-visible processes.
    In a way, this is a sledge-hammer for applications that drain power.
    For example, given a web browser on a stoppable workspace, once the
    workspace is hidden the web browser will be stopped.

  * `XMonad.Prompt.ConfirmPrompt`

    A module for setting up simple confirmation prompts for
    keybindings.

  * `XMonad.Prompt.Pass`

    This module provides 3 `XMonad.Prompt`s to ease passwords
    manipulation (generate, read, remove) via [pass][].

  * `XMonad.Util.RemoteWindows`

    This module implements a proper way of finding out whether the
    window is remote or local.

  * `XMonad.Util.SpawnNamedPipe`

    A module for spawning a pipe whose `Handle` lives in the xmonad state.

  * `XMonad.Util.WindowState`

    Functions for saving per-window data.

### Miscellaneous Changes

  * Fix issue #9: `XMonad.Prompt.Shell` `searchPredicate` is ignored,
    defaults to `isPrefixOf`

  * Fix moveHistory when alwaysHighlight is enabled

  * `XMonad.Actions.DynamicWorkspaceGroups` now exports `addRawWSGroup`

  * Side tabs were added to the tabbed layout

  * `XMonad/Layout/IndependentScreens` now exports `marshallSort`

  * `XMonad/Hooks/UrgencyHook` now exports `clearUrgency`

  * Exceptions are now caught when finding commands on `PATH` in `Prompt.Shell`

  * Switched to `Data.Default` wherever possible

  * `XMonad.Layout.IndependentScreens` now exports `whenCurrentOn`

  * `XMonad.Util.NamedActions` now exports `addDescrKeys'`

  * EWMH `DEMANDS_ATTENTION` support added to `UrgencyHook`

  * New `useTransientFor` modifier in `XMonad.Layout.TrackFloating`

  * Added the ability to remove arbitrary workspaces

## 0.9 (October 26, 2009)

### Updates that Require Changes in `xmonad.hs`

  * `XMonad.Hooks.EwmhDesktops` no longer uses `layoutHook`, the
    `ewmhDesktopsLayout` modifier has been removed from
    xmonad-contrib. It uses `logHook`, `handleEventHook`, and
    `startupHook` instead and provides a convenient function `ewmh` to
    add EWMH support to a `defaultConfig`.

  * Most `DynamicLog` users can continue with configs unchanged, but
    users of the quickbar functions `xmobar` or `dzen` will need to
    change `xmonad.hs`: their types have changed to allow easier
    composition with other `XConfig` modifiers. The `dynamicLogDzen`
    and `dynamicLogXmobar` functions have been removed.

  * `WindowGo` or `safeSpawn` users may need to change command lines
    due to `safeSpawn` changes.

  * People explicitly referencing the "SP" scratchpad workspace should
    change it to "NSP" which is also used by the new
    `Util.NamedScratchpad` module.

  * (Optional) People who explicitly use `swapMaster` in key or mouse
    bindings should change it to `shiftMaster`. It's the current
    default used where `swapMaster` had been used previously. It works
    better than `swapMaster` when using floating and tiled windows
    together on the same workspace.

## See Also

<https://wiki.haskell.org/Xmonad/Notable_changes_since_0.8>

[pass]: http://www.passwordstore.org/<|MERGE_RESOLUTION|>--- conflicted
+++ resolved
@@ -419,7 +419,6 @@
     - Fixed handling of floating window borders in multihead setups that was
       broken since 0.14.
 
-<<<<<<< HEAD
   * `XMonad.Hooks.UrgencyHook`
 
     - It's now possible to clear urgency of selected windows only using the
@@ -428,12 +427,11 @@
 
     - Added a variant of `filterUrgencyHook` that takes a generic `Query Bool`
       to select which windows should never be marked urgent.
-=======
+
   * `XMonad.Hooks.ServerMode`
 
     - To make it easier to use, the `xmonadctl` client is now included in
       `scripts/`.
->>>>>>> b24a88a3
 
 ## 0.16
 
