--- conflicted
+++ resolved
@@ -419,7 +419,6 @@
     - Fixed handling of floating window borders in multihead setups that was
       broken since 0.14.
 
-<<<<<<< HEAD
   * `XMonad.Hooks.UrgencyHook`
 
     - It's now possible to clear urgency of selected windows only using the
@@ -433,11 +432,10 @@
 
     - To make it easier to use, the `xmonadctl` client is now included in
       `scripts/`.
-=======
+
   * `XMonad.Layout.TrackFloating`
 
     - Fixed a bug that prevented changing focus on inactive workspaces.
->>>>>>> 43592c84
 
 ## 0.16
 
